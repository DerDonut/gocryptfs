--- conflicted
+++ resolved
@@ -722,7 +722,6 @@
 	// write one valid filename (empty content)
 	file := mnt + "/" + validFileName
 	err := ioutil.WriteFile(file, nil, 0600)
-<<<<<<< HEAD
 	if err != nil {
 		t.Fatal(err)
 	}
@@ -736,8 +735,6 @@
 
 	encryptedfilename := ""
 	ciphernames, err := fread.Readdirnames(0)
-=======
->>>>>>> b39d53fd
 	if err != nil {
 		t.Fatal(err)
 	}
@@ -748,30 +745,6 @@
 			break
 		}
 	}
-
-<<<<<<< HEAD
-=======
-	// read encrypted file name
-	fread, err := os.Open(dir)
-	if err != nil {
-		t.Fatal(err)
-	}
-	defer fread.Close()
-
-	encryptedfilename := ""
-	ciphernames, err := fread.Readdirnames(0)
-	if err != nil {
-		t.Fatal(err)
-	}
-	for _, ciphername := range ciphernames {
-		if ciphername != "gocryptfs.conf" && ciphername != "gocryptfs.diriv" {
-			encryptedfilename = ciphername
-			// found cipher name of "file"
-			break
-		}
-	}
-
->>>>>>> b39d53fd
 	// write invalid file which should be decodable
 	err = ioutil.WriteFile(dir+"/"+encryptedfilename+invalidSuffix, nil, 0600)
 	if err != nil {
